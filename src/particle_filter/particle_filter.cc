//========================================================================
//  This software is free: you can redistribute it and/or modify
//  it under the terms of the GNU Lesser General Public License Version 3,
//  as published by the Free Software Foundation.
//
//  This software is distributed in the hope that it will be useful,
//  but WITHOUT ANY WARRANTY; without even the implied warranty of
//  MERCHANTABILITY or FITNESS FOR A PARTICULAR PURPOSE.  See the
//  GNU Lesser General Public License for more details.
//
//  You should have received a copy of the GNU Lesser General Public License
//  Version 3 in the file COPYING that came with this distribution.
//  If not, see <http://www.gnu.org/licenses/>.
//========================================================================
/*!
\file    particle-filter.cc
\brief   Particle Filter Starter Code
\author  Joydeep Biswas, (C) 2019
*/
//========================================================================

#include <algorithm>
#include <cmath>
#include <iostream>
#include "eigen3/Eigen/Dense"
#include "eigen3/Eigen/Geometry"
#include "gflags/gflags.h"
#include "glog/logging.h"
#include "shared/math/geometry.h"
#include "shared/math/line2d.h"
#include "shared/math/math_util.h"
#include "shared/util/timer.h"
#include "visualization/visualization.h"
#include "amrl_msgs/VisualizationMsg.h"

#include "config_reader/config_reader.h"
#include "particle_filter.h"

#include "vector_map/vector_map.h"

using geometry::line2f;
using std::cout;
using std::endl;
using std::string;
using std::swap;
using std::vector;
using Eigen::Vector2f;
using Eigen::Vector2i;
using Eigen::Rotation2Df;
using vector_map::VectorMap;
using std::sin;
using std::cos;
using amrl_msgs::VisualizationMsg;

DEFINE_uint32(num_particles, 50, "Number of particles");

CONFIG_FLOAT(GAMMA, "GAMMA");
CONFIG_FLOAT(MOTION_X_STD_DEV, "MOTION_X_STD_DEV");
CONFIG_FLOAT(MOTION_Y_STD_DEV, "MOTION_Y_STD_DEV");
CONFIG_FLOAT(MOTION_A_STD_DEV, "MOTION_A_STD_DEV");
CONFIG_FLOAT(SENSOR_STD_DEV, "SENSOR_STD_DEV");

namespace particle_filter {

config_reader::ConfigReader config_reader_({"config/particle_filter.lua"});

ParticleFilter::ParticleFilter() :
    prev_odom_loc_(-1000, -1000),
    prev_odom_angle_(-1000),
    odom_initialized_(false) {
    }

void ParticleFilter::GetParticles(vector<Particle>* particles) const {
  *particles = particles_;
}

/*
 * loc_ab and angle_ab is the position of frame A in frame B.
 * loc_pa and angle_pa is the position of the object p in frame A.
 * Calculates the position of p in frame B.
 */
void ParticleFilter::TransformAToB(const Vector2f& loc_ab, float angle_ab,
                               const Vector2f& loc_pa, float angle_pa,
                               Vector2f* loc_ptr, float* angle_ptr) {
  float& new_angle = *angle_ptr;
  Vector2f& new_loc = *loc_ptr;
  
  Rotation2Df r(angle_ab);
  new_loc = loc_ab + r * loc_pa;
  new_angle = angle_ab + angle_pa;
}

void ParticleFilter::GetPredictedPointCloud(const Vector2f& loc,
                                            const float angle,
                                            int num_ranges,
                                            float range_min,
                                            float range_max,
                                            float angle_min,
                                            float angle_max,
                                            vector<Vector2f>* scan_ptr) {
  vector<Vector2f>& scan = *scan_ptr;
  // Compute what the predicted point cloud would be, if the car was at the pose
  // loc, angle, with the sensor characteristics defined by the provided
  // parameters.
  // This is NOT the motion model predict step: it is the prediction of the
  // expected observations, to be used for the update step.

  // Note: The returned values must be set using the `scan` variable:
  scan.resize(num_ranges);
  
  // Get laser frame's position relative to the map frame.
  Rotation2Df r(angle);
  Vector2f mLaserLoc = loc + r * kLaserLoc;
  float mLaserAngle = angle;

  // Fill in the entries of scan
  float step_size = (angle_max - angle_min) / num_ranges;
  for (size_t i = 0; i < scan.size(); i++) {
    // Transform points location from laser frame to map frame
    float angle_i = angle_min + i * step_size;
    Rotation2Df r_i(angle_i);
    Vector2f v_min = r_i * Vector2f(range_min, 0);
    Vector2f v_max = r_i * Vector2f(range_max, 0);
    
    Vector2f loc_min(0,0);
    float angle_min = 0.0;
    Vector2f loc_max(0,0);
    float angle_max = 0.0;
    TransformAToB(mLaserLoc, mLaserAngle, v_min, angle_i, &loc_min, &angle_min);
    TransformAToB(mLaserLoc, mLaserAngle, v_max, angle_i, &loc_max, &angle_max);

    line2f laser_line(loc_min.x(), loc_min.y(), loc_max.x(), loc_max.y());

    // Assumes the intersection point is at horizon if no intersection detected
    Vector2f v_horizon = r_i * Vector2f(HORIZON, 0);
    Vector2f intersection_point(0,0);
    float angle_default = 0.0;
    TransformAToB(mLaserLoc, mLaserAngle, v_horizon, angle_i, &intersection_point, &angle_default);
    
    // Get closest interesction
    Vector2f intersection_point_tmp (0.0, 0.0);
    for (size_t j = 0; j < map_.lines.size(); ++j) {
      const line2f map_line = map_.lines[j];
      bool intersects = map_line.Intersection(laser_line, &intersection_point_tmp);
      if (!intersects) continue;
      
      bool closer = false;
      if (abs(intersection_point_tmp.x() - mLaserLoc.x()) < abs(intersection_point.x() - mLaserLoc.x()) )
        closer = true;
      else if (abs(intersection_point_tmp.y() - mLaserLoc.y()) < abs(intersection_point.y() - mLaserLoc.y()))
        closer = true;
      
      if(closer) {
        intersection_point.x() = intersection_point_tmp.x();
        intersection_point.y() = intersection_point_tmp.y();
      }
    }
    scan[i] = intersection_point;
  }
}

// returns the log likelihood of x in a Gaussian distribution
float calculateLogGaussian(float mean, float x, float stddev) {
  // TODO: update to more robust model
  // remember we don't want to use 0 outside the window
  return - 0.5 * pow(x - mean, 2) / pow(stddev, 2);
}

void ParticleFilter::Update(const vector<float>& ranges,
                            float range_min,
                            float range_max,
                            float angle_min,
                            float angle_max,
                            Particle* p_ptr) {
  // Predict the expected observations for the particle
  vector<Vector2f> predicted_cloud;
  size_t downsample_rate = 20;
  GetPredictedPointCloud(p_ptr->loc, p_ptr->angle, ranges.size() / downsample_rate, range_min, range_max, 
                         angle_min, angle_max, &predicted_cloud);
  
  // Assign weights to the particles based on the observation likelihood
  float w = 0.0;
  for (size_t i = 0; i < ranges.size() / downsample_rate; ++i) {
    // Get the actual range
    float actual_r = ranges[i * downsample_rate];
    if (actual_r < range_min || actual_r > range_max) {printf("something went wrong on ranges\n");} // for debug
    
    // Get the predicted range
    Rotation2Df rotation(p_ptr->angle);
    Vector2f mLaserLoc = p_ptr->loc + rotation * kLaserLoc;
    float x = predicted_cloud[i].x() - mLaserLoc.x();
    float y = predicted_cloud[i].y() - mLaserLoc.y();
    float predicted_r = sqrt(pow(x, 2) + pow(y, 2));

    w += calculateLogGaussian(actual_r, predicted_r, CONFIG_SENSOR_STD_DEV);
  }
  p_ptr->weight = w * CONFIG_GAMMA;
}

void ParticleFilter::Resample() {
  // Resample the particles, proportional to their weights
  // TODO resample: 1 )low-variance resampling 2) resample/update less often
<<<<<<< HEAD
=======

  float w_sum = 0.0;
  for(Particle p : particles_) {
    w_sum += p.weight;
  }
>>>>>>> fc96c587
  vector<Particle> new_particles;
  float rand = rng_.UniformRandom(0, 1);
  float step = 1.0 / FLAGS_num_particles;
  for (size_t i = 0; i < particles_.size(); ++i) {
<<<<<<< HEAD
    rand = rand >= 1.0 ? rand - 1.0 : rand;

=======
    float rand = rng_.UniformRandom(0, w_sum);
>>>>>>> fc96c587
    size_t j = 0;
    float rand_cp = rand;
    // if ( abs(particles_[j].weight-0.02) >= kEpsilon )
    //   cout << particles_[j].weight << endl;
    while (rand_cp >= 0.0) {
      rand_cp -= particles_[j].weight;
      j++;
    }
    struct Particle p = { Vector2f(particles_[j-1].loc.x(), particles_[j-1].loc.y()), 
                          particles_[j-1].angle, 1.0 / particles_.size()};
    new_particles.push_back(p);
    rand += step;
  }
  particles_ = new_particles;
}

void ParticleFilter::ObserveLaser(const vector<float>& ranges,
                                  float range_min,
                                  float range_max,
                                  float angle_min,
                                  float angle_max) {
  // A new laser scan observation is available (in the laser frame)
  // TODO: This should only do anything when the robot has moved 0.15m or rotated 10 degrees

  double w_max = -std::numeric_limits<double>::max();
  for (Particle &p : particles_) {
    Update(ranges, range_min, range_max, angle_min, angle_max, &p);
    w_max = p.weight > w_max ? p.weight : w_max;
  }
  // Normalizes the weights
  for (Particle &p : particles_) {
    p.weight = pow(M_E, p.weight - w_max);
  }

  Resample();
}

void ParticleFilter::Predict(const Vector2f& odom_loc,
                             const float odom_angle) {
  // Implement the predict step of the particle filter here.
  // A new odometry value is available (in the odom frame)
  // Implement the motion model predict step here, to propagate the particles
  // forward based on odometry.

  std::vector<Particle> new_particles_;
  // if (debug) printf("odom_loc.x: %.2f, odom_loc.y: %.2f, odom_angle: %.2f\n", 
  //     odom_loc.x(), odom_loc.y(), odom_angle);
  for (struct Particle p : particles_) {
    // Get a new particle
    Vector2f new_loc = p.loc;
    float new_angle = p.angle;
    if(prev_odom_angle_ != -1000) {
      // TODO: Approximate the angle between map and odom frame?
      Rotation2Df r(p.angle - prev_odom_angle_);
      new_loc = p.loc + r * (odom_loc - prev_odom_loc_);
      new_angle = p.angle + odom_angle - prev_odom_angle_;
    }

    // Add noises
    float new_x = rng_.Gaussian(new_loc.x(), CONFIG_MOTION_X_STD_DEV);
    float new_y = rng_.Gaussian(new_loc.y(), CONFIG_MOTION_Y_STD_DEV);
    float new_a = rng_.Gaussian(new_angle, CONFIG_MOTION_A_STD_DEV);

    struct Particle new_p = {Vector2f(new_x, new_y), new_a, p.weight};
    new_particles_.push_back(new_p);
  }
  particles_ = new_particles_;

  // Update prev_odom
  prev_odom_loc_ = odom_loc;
  prev_odom_angle_ = odom_angle;
}

void ParticleFilter::Initialize(const string& map_file,
                                const Vector2f& loc,
                                const float angle) {
  // The "set_pose" button on the GUI was clicked, or an initialization message
  // was received from the log. Initialize the particles accordingly, e.g. with
  // some distribution around the provided location and angle.
  map_.Load(map_file);
  // TODO: sample a few particles from a gaussian around loc and angle
  // const float DELTA_X = 0.05;
  // const float DELTA_Y = 0.05;
  // const float DELTA_A = 0.05;
  // Assume all particles are at the exact location provided
  particles_.clear();
  for (size_t i = 0; i < FLAGS_num_particles; i++) {
    // float x = rng_.Gaussian(loc.x(), DELTA_X);
    // float y = rng_.Gaussian(loc.y(), DELTA_Y);
    // float a = rng_.Gaussian(angle, DELTA_A);

    struct Particle p = {Vector2f(loc.x(), loc.y()), angle, 1.0 / FLAGS_num_particles};
    particles_.push_back(p);
  }

  // TODO: check this
  // Update prev_odom
  prev_odom_angle_ = -1000;
  prev_odom_loc_ = Vector2f(-1000, -1000);
}

void ParticleFilter::GetLocation(Eigen::Vector2f* loc_ptr, 
                                 float* angle_ptr) const {
  Vector2f& loc = *loc_ptr;
  float& angle = *angle_ptr;
  // Compute the best estimate of the robot's location based on the current set
  // of particles. The computed values must be set to the `loc` and `angle`
  // variables to return them. Modify the following assignments:
// TODO: Fix me.
  float x_sum = 0;
  float y_sum = 0;
  float a_sum = 0;
  for (struct Particle p : particles_) {
    x_sum += p.loc.x();
    y_sum += p.loc.y();
    a_sum += p.angle;
  }
  loc = Vector2f(x_sum / particles_.size(), y_sum / particles_.size());
  angle = a_sum / particles_.size();
}

}  // namespace particle_filter

/*
1. Is it okay that the particles are slightly behnd the car?
2. What's the problem here-- could it be a bug in our code or just an issue of tuning?
3. flashes --> getLocation is called?
4. weight normalization: where do we do exponential and where should we keep log
*/<|MERGE_RESOLUTION|>--- conflicted
+++ resolved
@@ -200,28 +200,18 @@
 void ParticleFilter::Resample() {
   // Resample the particles, proportional to their weights
   // TODO resample: 1 )low-variance resampling 2) resample/update less often
-<<<<<<< HEAD
-=======
 
   float w_sum = 0.0;
   for(Particle p : particles_) {
     w_sum += p.weight;
   }
->>>>>>> fc96c587
   vector<Particle> new_particles;
-  float rand = rng_.UniformRandom(0, 1);
+  float rand = rng_.UniformRandom(0, w_sum);
   float step = 1.0 / FLAGS_num_particles;
   for (size_t i = 0; i < particles_.size(); ++i) {
-<<<<<<< HEAD
     rand = rand >= 1.0 ? rand - 1.0 : rand;
-
-=======
-    float rand = rng_.UniformRandom(0, w_sum);
->>>>>>> fc96c587
     size_t j = 0;
     float rand_cp = rand;
-    // if ( abs(particles_[j].weight-0.02) >= kEpsilon )
-    //   cout << particles_[j].weight << endl;
     while (rand_cp >= 0.0) {
       rand_cp -= particles_[j].weight;
       j++;
